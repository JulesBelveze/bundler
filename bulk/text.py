import numpy as np
import pandas as pd
from bokeh.layouts import column, row
from bokeh.models import Button, ColumnDataSource, TextInput, DataTable, TableColumn, ColorBar
from bokeh.plotting import figure

from .utils import get_color_mapping, get_datatable_columns


def bulk_text(path):
    def bkapp(doc):
        df = pd.read_csv(path)
        highlighted_idx = []

        datatable_columns = get_datatable_columns(df)
        columns = [
            TableColumn(field=col, title=col) for col in datatable_columns
        ]

        def update(attr, old, new):
            """Callback used for plot update when lasso selecting"""
            global highlighted_idx
            subset = df.iloc[new]
            highlighted_idx = new
            subset = subset.iloc[np.random.permutation(len(subset))]
            source.data = subset

        def save():
<<<<<<< HEAD
            """Callback used to save highlighted data points"""
            df.iloc[highlighted_idx][datatable_columns].to_csv(text_filename.value)
=======
            global highlighed_idx
            df.iloc[highlighed_idx][['text']].to_csv(text_filename.value)
>>>>>>> 729e95af

        source = ColumnDataSource(data=dict())
        source_orig = ColumnDataSource(data=df)

        data_table = DataTable(source=source, columns=columns, width=800)
        source.data = df

        p = figure(title="", sizing_mode="scale_both", tools="lasso_select")

        circle_kwargs = {"x": "x", "y": "y", "size": 1, "source": source_orig}
        if "color" in df.columns:
            mapper = get_color_mapping(df)
            circle_kwargs.update({"color": mapper})

            color_bar = ColorBar(color_mapper=mapper['transform'], width=8)
            p.add_layout(color_bar, 'right')

        scatter = p.circle(**circle_kwargs)
        p.plot_width = 600
        p.plot_height = 600

        scatter.data_source.selected.on_change('indices', update)

        text_filename = TextInput(value="out.csv", title="Filename:")
        save_btn = Button(label="SAVE")
        save_btn.on_click(save)

        controls = column(p, text_filename, save_btn)
        return doc.add_root(
            row(controls, data_table)
        )

    return bkapp<|MERGE_RESOLUTION|>--- conflicted
+++ resolved
@@ -26,13 +26,9 @@
             source.data = subset
 
         def save():
-<<<<<<< HEAD
             """Callback used to save highlighted data points"""
+            global highlighed_idx
             df.iloc[highlighted_idx][datatable_columns].to_csv(text_filename.value)
-=======
-            global highlighed_idx
-            df.iloc[highlighed_idx][['text']].to_csv(text_filename.value)
->>>>>>> 729e95af
 
         source = ColumnDataSource(data=dict())
         source_orig = ColumnDataSource(data=df)
